<<<<<<< HEAD
these are dank files
=======
these are me-me mee files
>>>>>>> 6eece82d
<|MERGE_RESOLUTION|>--- conflicted
+++ resolved
@@ -1,5 +1 @@
-<<<<<<< HEAD
-these are dank files
-=======
-these are me-me mee files
->>>>>>> 6eece82d
+these are dank me-me files